from torchvision import transforms
from torchvision.datasets import ImageFolder
from torch.utils.data import DataLoader, random_split, Dataset
import os
from PIL import Image
import pandas as pd
import torch
<<<<<<< HEAD
import random
=======
from transformers import AutoImageProcessor

>>>>>>> cb489a28

class OxfordPetDataset(Dataset):
    """
    Oxford Pet Dataset loader

    Args:
        root_dir: Path to the dataset directory containing 'images' and 'annotations' folders
        transform: Optional transform to be applied on a sample
        binary_classification: If True, convert labels to binary (dog=1, cat=0)
    """

    def __init__(self, root_dir, transform=None, binary_classification=True):
        self.root_dir = root_dir
        self.transform = transform if transform else self._get_transforms()
        self.binary_classification = binary_classification

        # Load the annotations file
        annotations_file = os.path.join(root_dir, "annotations", "list.txt")
        self.data = []

        with open(annotations_file, "r") as f:
            for line in f:
                if line.startswith("#"):
                    continue
                parts = line.strip().split()
                if len(parts) >= 4:  # Image CLASS-ID SPECIES BREED-ID
                    image_name = parts[0]
                    class_id = int(parts[1])
                    species_id = int(parts[2])
                    breed_id = int(parts[3])

                    if binary_classification:
                        label = 1 if species_id == 2 else 0  #  (dog=1, cat=0)
                    else:
                        label = class_id - 1  # 0-36 classes
                    self.data.append((image_name, label))

    def __len__(self):
        return len(self.data)

    def __getitem__(self, idx):
        img_name, label = self.data[idx]
        img_path = os.path.join(self.root_dir, "images", img_name + ".jpg")

        try:
            image = Image.open(img_path).convert("RGB")
        except:
            if not os.path.exists(img_path):
                print(f"File not found: {img_path}")
            # If image is corrupted, return a black image
            print(f"Corrupted image: {img_path}")
            image = Image.new("RGB", (224, 224))

        if self.transform:
            image = self.transform(image)

        # Determine label dtype based on classification type and model target
        # BCEWithLogitsLoss (binary) expects float labels. CrossEntropyLoss (multi-class) expects long labels.
        label_dtype = torch.float32 if self.binary_classification else torch.long
        return image, torch.tensor(label, dtype=label_dtype)

    @staticmethod
    def _get_transforms(data_augmentation=False):
        """
        Get image transformations for the Oxford Pet Dataset
        Args:
            data_augmentation: If True, returns transforms with augmentation for training
        Returns:
            transforms.Compose: Image transformations for ResNet50
        """
        if data_augmentation:
            return transforms.Compose(
                [
                    transforms.Resize(256),  # Resize to slightly larger size
                    transforms.RandomResizedCrop(224, scale=(0.8, 1.0)),  # Random crop
                    transforms.RandomHorizontalFlip(),  # Random horizontal flip
                    transforms.RandomRotation(10),  # Random rotation up to 10 degrees
                    transforms.ToTensor(),
                    transforms.Normalize(
                        mean=[0.485, 0.456, 0.406], std=[0.229, 0.224, 0.225]
                    ),  # ImageNet normalization
                ]
            )
        else:
            return transforms.Compose(
                [
                    transforms.Resize(224),
                    transforms.CenterCrop(224),  # ResNet50 expects 224x224 input
                    transforms.ToTensor(),
                    transforms.Normalize(
                        mean=[0.485, 0.456, 0.406], std=[0.229, 0.224, 0.225]
                    ),  # ImageNet normalization
                ]
            )

    @classmethod
    def get_dataloaders(
        cls,
        data_dir,
        batch_size=32,
        binary_classification=True,
        data_augmentation=False,
        model_type="resnet",
        vit_model_name="google/vit-base-patch16-224",
    ):
        """
        Get train, validation and test dataloaders for the Oxford Pet Dataset

        Args:
            data_dir: Path to the dataset directory
            batch_size: Batch size for the dataloaders
            binary_classification: If True, convert labels to binary (dog=1, cat=0)
            data_augmentation: If True, applies augmentation to the training set (ResNet only)
            model_type (str): "resnet" or "vit". Determines preprocessing.
            vit_model_name (str): Hugging Face model name if model_type is "vit".

        Returns:
            train_loader: DataLoader for training data (80% of dataset)
            val_loader: DataLoader for validation data (10% of dataset)
            test_loader: DataLoader for test data (10% of dataset)
            num_classes: Number of classes (1 for binary, 37 for multi-class)
        """
        current_transform = None
        if model_type == "vit":
            if not vit_model_name:
                raise ValueError("vit_model_name must be provided for ViT model type")
            print(f"\nUsing ViT image processor for {vit_model_name}...")
            image_processor = AutoImageProcessor.from_pretrained(vit_model_name)
            # The transform will take a PIL image and return processed pixel_values tensor
            # Squeeze(0) removes the batch dimension added by default by the processor when processing a single image.
            current_transform = lambda pil_img: image_processor(
                images=pil_img, return_tensors="pt"
            )["pixel_values"].squeeze(0)
        elif model_type == "resnet":
            print(
                "\nUsing ResNet image transforms (initially non-augmented for split)..."
            )
            # Base transform for the dataset to be split (val/test will use this)
            current_transform = cls._get_transforms(data_augmentation=False)
        else:
            raise ValueError(f"Unsupported model_type: {model_type}")

        # Main dataset object using the determined transform (non-augmented for ResNet here)
        # This dataset instance will be used by val_dataset and test_dataset subsets.
        dataset_for_splitting = cls(
            root_dir=data_dir,
            transform=current_transform,
            binary_classification=binary_classification,
        )

        # Calculate split sizes
        total_size = len(dataset_for_splitting)
        print(f"Total size of dataset: {total_size}")
        train_size = int(0.8 * total_size)
        val_size = int(0.1 * total_size)
        test_size = total_size - train_size - val_size

        # Split into train, validation and test sets (80-10-10 split)
        # These are Subset objects pointing to dataset_for_splitting
        train_subset, val_subset, test_subset = random_split(
            dataset_for_splitting, [train_size, val_size, test_size]
        )

        # Prepare the final training dataset for the DataLoader
        final_train_dataset = train_subset  # Default to the subset from the split

        if data_augmentation and model_type == "resnet":
            print("\nApplying data augmentation to the ResNet training set...")
            # Create a new OxfordPetDataset instance with augmented transforms
            augmented_dataset_source = cls(
                root_dir=data_dir,
                transform=cls._get_transforms(data_augmentation=True),
                binary_classification=binary_classification,
            )
            # Create a new Subset using the indices from the original train_subset,
            # but pointing to the newly created augmented_dataset_source.
            final_train_dataset = torch.utils.data.Subset(
                augmented_dataset_source, train_subset.indices
            )

        # Create data loaders
        train_loader = DataLoader(
            final_train_dataset, batch_size=batch_size, shuffle=True
        )
        val_loader = DataLoader(val_subset, batch_size=batch_size, shuffle=False)
        test_loader = DataLoader(test_subset, batch_size=batch_size, shuffle=False)

        num_classes = 1 if binary_classification else 37
        return train_loader, val_loader, test_loader, num_classes

    @classmethod
    def get_semi_supervised_loaders(cls, data_dir, batch_size=32, label_fraction=0.1, binary_classification=True):
        """
        Return (labeled_loader, unlabeled_loader, val_loader, test_loader) for semi-supervised training
        """
        transform = cls._get_transforms()
        full_dataset = cls(
            root_dir=data_dir,
            transform=transform,
            binary_classification=binary_classification,
        )

        # Shuffle and split
        total_size = len(full_dataset)
        indices = list(range(total_size))
        torch.manual_seed(42)
        torch.random.manual_seed(42)
        
        random.shuffle(indices)  # Make split reproducible
        labeled_size = int(label_fraction * total_size)

        labeled_indices = indices[:labeled_size]
        unlabeled_indices = indices[labeled_size:int(0.8 * total_size)]
        val_indices = indices[int(0.8 * total_size):int(0.9 * total_size)]
        test_indices = indices[int(0.9 * total_size):]

        labeled_set = torch.utils.data.Subset(full_dataset, labeled_indices)
        unlabeled_set = torch.utils.data.Subset(full_dataset, unlabeled_indices)
        val_set = torch.utils.data.Subset(full_dataset, val_indices)
        test_set = torch.utils.data.Subset(full_dataset, test_indices)

        labeled_loader = DataLoader(labeled_set, batch_size=batch_size, shuffle=True)
        unlabeled_loader = DataLoader(unlabeled_set, batch_size=batch_size, shuffle=False)
        val_loader = DataLoader(val_set, batch_size=batch_size, shuffle=False)
        test_loader = DataLoader(test_set, batch_size=batch_size, shuffle=False)

        return labeled_loader, unlabeled_loader, val_loader, test_loader<|MERGE_RESOLUTION|>--- conflicted
+++ resolved
@@ -5,12 +5,9 @@
 from PIL import Image
 import pandas as pd
 import torch
-<<<<<<< HEAD
 import random
-=======
 from transformers import AutoImageProcessor
 
->>>>>>> cb489a28
 
 class OxfordPetDataset(Dataset):
     """
