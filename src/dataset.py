--- conflicted
+++ resolved
@@ -76,37 +76,40 @@
             transforms.Compose: Image transformations for ResNet50
         """
         if data_augmentation:
-            return transforms.Compose([
-                transforms.Resize(256),  # Resize to slightly larger size
-                transforms.RandomResizedCrop(224, scale=(0.8, 1.0)),  # Random crop
-                transforms.RandomHorizontalFlip(),  # Random horizontal flip
-                transforms.RandomRotation(10),  # Random rotation up to 10 degrees
-                transforms.ToTensor(),
-                transforms.Normalize(mean=[0.485, 0.456, 0.406], 
-                                std=[0.229, 0.224, 0.225])  # ImageNet normalization
-            ])
+            return transforms.Compose(
+                [
+                    transforms.Resize(256),  # Resize to slightly larger size
+                    transforms.RandomResizedCrop(224, scale=(0.8, 1.0)),  # Random crop
+                    transforms.RandomHorizontalFlip(),  # Random horizontal flip
+                    transforms.RandomRotation(10),  # Random rotation up to 10 degrees
+                    transforms.ToTensor(),
+                    transforms.Normalize(
+                        mean=[0.485, 0.456, 0.406], std=[0.229, 0.224, 0.225]
+                    ),  # ImageNet normalization
+                ]
+            )
         else:
-            return transforms.Compose([
-                transforms.Resize(224),  
-                transforms.CenterCrop(224),  # ResNet50 expects 224x224 input
-                transforms.ToTensor(),
-                transforms.Normalize(mean=[0.485, 0.456, 0.406], 
-                                std=[0.229, 0.224, 0.225])  # ImageNet normalization
-            ])
+            return transforms.Compose(
+                [
+                    transforms.Resize(224),
+                    transforms.CenterCrop(224),  # ResNet50 expects 224x224 input
+                    transforms.ToTensor(),
+                    transforms.Normalize(
+                        mean=[0.485, 0.456, 0.406], std=[0.229, 0.224, 0.225]
+                    ),  # ImageNet normalization
+                ]
+            )
 
     @classmethod
-<<<<<<< HEAD
     def get_dataloaders(
         cls,
         data_dir,
         batch_size=32,
         binary_classification=True,
+        data_augmentation=False,
         model_type="resnet",
         vit_model_name="google/vit-base-patch16-224",
     ):
-=======
-    def get_dataloaders(cls, data_dir, batch_size=32, binary_classification=True, data_augmentation=False):
->>>>>>> ad117f4a
         """
         Get train, validation and test dataloaders for the Oxford Pet Dataset
 
@@ -146,29 +149,31 @@
             binary_classification=binary_classification,
         )
 
-        dataset = OxfordPetDataset(root_dir=data_dir, transform=transform, 
-                             binary_classification=binary_classification)
-    
+        dataset = OxfordPetDataset(
+            root_dir=data_dir,
+            transform=transform,
+            binary_classification=binary_classification,
+        )
+
         # Calculate split sizes
         total_size = len(dataset)
         train_size = int(0.8 * total_size)
         val_size = int(0.1 * total_size)
         test_size = total_size - train_size - val_size
-        
+
         # Split into train, validation and test sets (80-10-10 split)
         train_dataset, val_dataset, test_dataset = random_split(
-            dataset, 
-            [train_size, val_size, test_size]
+            dataset, [train_size, val_size, test_size]
         )
-        
+
         if data_augmentation:
             train_transform = cls.get_transforms(data_augmentation=True)
             train_dataset.transform = train_transform
-        
+
         # Create data loaders
         train_loader = DataLoader(train_dataset, batch_size=batch_size, shuffle=True)
         val_loader = DataLoader(val_dataset, batch_size=batch_size, shuffle=False)
         test_loader = DataLoader(test_dataset, batch_size=batch_size, shuffle=False)
-        
+
         num_classes = 1 if binary_classification else 37
-        return train_loader, val_loader, test_loader, num_classes +        return train_loader, val_loader, test_loader, num_classes