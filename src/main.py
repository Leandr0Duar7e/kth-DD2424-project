--- conflicted
+++ resolved
@@ -195,9 +195,11 @@
                 print("Invalid interval, using default 100.")
         except ValueError:
             print("Invalid input, using default interval 100.")
-            
+
     # Ask for batch normalization fine-tuning
-    finetune_bn_choice = input("\nDo you want to fine-tune batch normalization parameters? (y/n): ").lower()
+    finetune_bn_choice = input(
+        "\nDo you want to fine-tune batch normalization parameters? (y/n): "
+    ).lower()
     finetune_bn = finetune_bn_choice == "y"
 
     # Create trainer
@@ -243,16 +245,9 @@
 
     user_input = int(
         input(
-<<<<<<< HEAD
-            "\nSelect training option: \n n>0: train n layers \n '-2': different learning rate for each layer and no data augmentation \n '-3': different learning rates for each layer and data augmentation\n> "
-        )
-    )
-
-=======
             "\nSelect training option: \n n>0: train n layers \n '-1': gradually unfreeze each layer \n '-2': different learning rate for each layer and no data augmentation \n '-3': different learning rates for each layer and data augmentation \n User input: "
         )
     )
->>>>>>> 74c531db
     label_fraction = float(input("Enter labeled data fraction (e.g., 0.1 for 10%): "))
 
     data_augmentation = user_input == -3
@@ -303,9 +298,11 @@
                 print("Invalid interval, using default 100.")
         except ValueError:
             print("Invalid input, using default interval 100.")
-            
+
     # Ask for batch normalization fine-tuning
-    finetune_bn_choice = input("\nDo you want to fine-tune batch normalization parameters? (y/n): ").lower()
+    finetune_bn_choice = input(
+        "\nDo you want to fine-tune batch normalization parameters? (y/n): "
+    ).lower()
     finetune_bn = finetune_bn_choice == "y"
 
     # Create trainer
@@ -332,7 +329,7 @@
         model, _ = trainer.train_gradual_unfreezing(
             labeled_loader, val_loader, num_epochs=3, print_graph=True
         )
-        
+
         # print("\nStarting training with Gradual Unfreezing...")
         # model, history = trainer.train_gradual_unfreezing(
         #     train_loader, val_loader, num_epochs=2, print_graph=True
@@ -558,9 +555,11 @@
                     print("Invalid interval, using default 100.")
             except ValueError:
                 print("Invalid input, using default interval 100.")
-                
+
         # Ask for batch normalization fine-tuning
-        finetune_bn_choice = input("\nDo you want to fine-tune batch normalization parameters? (y/n): ").lower()
+        finetune_bn_choice = input(
+            "\nDo you want to fine-tune batch normalization parameters? (y/n): "
+        ).lower()
         finetune_bn = finetune_bn_choice == "y"
 
         # Create trainer
@@ -569,7 +568,7 @@
             model,
             device,
             binary_classification=True,
-            learning_rate=5e-5,
+            learning_rate=[5e-5],
             monitor_gradients=monitor_gradients,
             gradient_monitor_interval=gradient_monitor_interval,
             finetune_bn=finetune_bn,
@@ -645,9 +644,11 @@
                 print("Invalid interval, using default 100.")
         except ValueError:
             print("Invalid input, using default interval 100.")
-            
+
     # Ask for batch normalization fine-tuning
-    finetune_bn_choice = input("\nDo you want to fine-tune batch normalization parameters? (y/n): ").lower()
+    finetune_bn_choice = input(
+        "\nDo you want to fine-tune batch normalization parameters? (y/n): "
+    ).lower()
     finetune_bn = finetune_bn_choice == "y"
 
     # Create trainer
