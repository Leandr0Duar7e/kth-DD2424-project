import torch
import torch.nn as nn
import sys
import time
import random
from tqdm import tqdm
import csv

# Local imports
from models.resnet import ResNet50
from models.vit import ViT
from trainer import ModelTrainer
from dataset import OxfordPetDataset
from utils import get_device, get_swedish_waiting_message, create_directories

import matplotlib
matplotlib.use("Agg")  # Use a non-interactive backend (no GUI required)

# Create required directories
create_directories("../models/resnet", ["binary", "multiclass", "pretrained"])
create_directories("../models/vit", ["binary", "multiclass"])


def display_welcome_message():
    """Display a welcome message with ASCII art"""
    welcome_message = """
    ╔═══════════════════════════════════════════════════════════╗
    ║                                                           ║
    ║   OXFORD PET DATASET CLASSIFICATION                       ║
    ║   KTH Royal Institute of Technology - DD2424              ║
    ║                                                           ║
    ╚═══════════════════════════════════════════════════════════╝
    """
    print(welcome_message)


def display_experiment_options():
    """Display available experiment options"""
    options = [
        "1. ResNet50 binary classification with Adam optimizer (E.1)",
        "2. Multi-class classification of dogs and cats with ResNet50 (E.2)",
        "3. ViT binary classification (Dog vs Cat)",
        "4. ViT multi-class classification (37 Breeds)",
        "5. Exit",
    ]

    print("\nAvailable experiments:")
    for option in options:
        print(f"  {option}")

    return options


def get_user_choice(max_choice):
    """Get user choice with input validation"""
    while True:
        try:
            choice = int(
                input("\nEnter the number of the experiment you want to run: ")
            )
            if 1 <= choice <= max_choice:
                return choice
            else:
                print(f"Please enter a number between 1 and {max_choice}")
        except ValueError:
            print("Please enter a valid number")


def run_experiment_1():
    """Run binary classification experiment"""
    print("\n" + "=" * 70)
    print("Starting experiment 1: ResNet50 binary classification")
    print("=" * 70)

    choice = input("Choose training type:\n1. Supervised\n2. Semi-supervised\n> ")
    if choice == "1":
        # Load data
        print("\nLoading Oxford-IIIT Pet Dataset...")
        train_loader, val_loader, test_loader, num_classes = (
            OxfordPetDataset.get_dataloaders(
                data_dir="../data/raw", batch_size=32, binary_classification=True
            )
        )
        print(
            f"Dataset loaded successfully! ({len(train_loader.dataset)} training samples)"
        )

        # Get number of layers to train
        num_layers = int(
            input("\nInsert the number of layers to train (last layer excluded): ")
        )

        # Load model
        print("\nInitializing ResNet50 model...")
        for _ in tqdm(range(5), desc="Loading model"):
            time.sleep(0.5)  # Simulate loading time
        model = ResNet50(
            binary_classification=True, freeze_backbone=True, num_train_layers=num_layers
        )

        # Get device
        device = get_device()
        
        # Ask for gradient monitoring
        monitor_grads_choice = input("\nDo you want to monitor gradients? (y/n): ").lower()
        monitor_gradients = monitor_grads_choice == "y"
        gradient_monitor_interval = 100  # Default
        if monitor_gradients:
            try:
                interval = int(input("Monitor gradients every N batches (e.g., 50, 100): "))
                if interval > 0:
                    gradient_monitor_interval = interval
                else:
                    print("Invalid interval, using default 100.")
            except ValueError:
                print("Invalid input, using default interval 100.")

        # Create trainer
        trainer = ModelTrainer(
            model,
            device,
            binary_classification=True,
            monitor_gradients=monitor_gradients,
            gradient_monitor_interval=gradient_monitor_interval,
        )

        # Display Swedish humor
        print(f"\n{get_swedish_waiting_message()}")

        # Train model
        model, history = trainer.train(
            train_loader, val_loader, num_epochs=3, print_graph=True
        )

        # Save model
        save_choice = input("\nDo you want to save the model? (y/n): ").lower()
        if save_choice == "y":
            trainer.save_model(model_type="binary")

        # Evaluate on test set
        print("\nEvaluating model on test set...")
        test_loss, test_acc = trainer.evaluate(test_loader)
        print("\nFinal Test Results:")
        print(f"Test Loss: {test_loss:.4f}, Test Acc: {test_acc:.4f}%")

        print("\nExperiment 1 completed!")
    if choice == "2":
        run_experiment_1_semi_supervised()
    else:
        print("Invalid option.")

def run_experiment_1_semi_supervised():
    print("\nRunning semi-supervised experiment (binary classification)...")

    num_layers = int(input("Insert the number of layers to train (last layer excluded): "))
    
    label_fraction = float(input("Enter labeled data fraction (e.g., 0.1 for 10%): "))
    labeled_loader, unlabeled_loader, val_loader, test_loader = OxfordPetDataset.get_semi_supervised_loaders(
        data_dir="../data/raw",
        batch_size=32,
        label_fraction=label_fraction,
        binary_classification=True,
    )
    print(
        f"Dataset loaded successfully! ({len(labeled_loader.dataset)} labeled samples and {len(unlabeled_loader.dataset)} unlabeled samples)"
        )

    model = ResNet50(binary_classification=True, freeze_backbone=True, num_train_layers=num_layers)
    device = get_device()

    # Ask for gradient monitoring
    monitor_grads_choice = input("\nDo you want to monitor gradients? (y/n): ").lower()
    monitor_gradients = monitor_grads_choice == "y"
    gradient_monitor_interval = 100  # Default
    if monitor_gradients:
        try:
            interval = int(input("Monitor gradients every N batches (e.g., 50, 100): "))
            if interval > 0:
                gradient_monitor_interval = interval
            else:
                print("Invalid interval, using default 100.")
        except ValueError:
            print("Invalid input, using default interval 100.")

    # Create trainer
    trainer = ModelTrainer(
        model,
        device,
        binary_classification=True,
        monitor_gradients=monitor_gradients,
        gradient_monitor_interval=gradient_monitor_interval,
    )

    print("\nTraining on labeled subset...")
    model, _ = trainer.train(labeled_loader, val_loader, num_epochs=3)

    print("\nGenerating pseudo-labels...")
    pseudo_loader = trainer.generate_pseudo_labels(model, unlabeled_loader)

    print("\nTraining on combined labeled + pseudo-labeled data...")
    combined_loader = trainer.combine_loaders(labeled_loader, pseudo_loader)
    model, _ = trainer.train(combined_loader, val_loader, num_epochs=3)

    print("\nEvaluating final model on test set...")
    test_loss, test_acc = trainer.evaluate(test_loader)
    print(f"\nFinal Test Accuracy: {test_acc:.2f}% | Loss: {test_loss:.4f}")
    
    with open("semi_supervised_results.csv", "a", newline="") as f:
        writer = csv.writer(f)
        writer.writerow(["Label fraction", label_fraction, "Test Acc", test_acc, "Test Loss", test_loss])

def run_experiment_2_semi_supervised():
    print("\nRunning semi-supervised experiment (multi-class classification)...")

    user_input = int(input("\nSelect training option: \n n>0: train n layers \n '-2': different learning rate for each layer and no data augmentation \n '-3': different learning rates for each layer and data augmentation\n> "))

    label_fraction = float(input("Enter labeled data fraction (e.g., 0.1 for 10%): "))

    data_augmentation = user_input == -3

    # Load semi-supervised splits
    labeled_loader, unlabeled_loader, val_loader, test_loader = OxfordPetDataset.get_semi_supervised_loaders(
        data_dir="../data/raw",
        batch_size=32,
        label_fraction=label_fraction,
        binary_classification=False,
        data_augmentation=data_augmentation,
    )

    # Load model    
    print("\nInitializing ResNet50 model...")
    for _ in tqdm(range(5), desc="Loading model"):
        time.sleep(0.5)  # Simulate loading time

    if user_input == -2 or user_input == -3:
        # For gradual unfreezing, backbone is initially frozen, and trainer handles unfreezing
        model = ResNet50(
            binary_classification=False,
            freeze_backbone=False,  # Important: Trainer will unfreeze layers gradually
            num_train_layers=0,  # Initially, only classifier is unfrozen by ResNet50 class
        )
    else:

        model = ResNet50(
            binary_classification=False,
            freeze_backbone=True,  # ResNet50 handles unfreezing based on num_train_layers
            num_train_layers=user_input if user_input > 0 else 0,
        )

    device = get_device()
    
    # Ask for gradient monitoring
    monitor_grads_choice = input("\nDo you want to monitor gradients? (y/n): ").lower()
    monitor_gradients = monitor_grads_choice == "y"
    gradient_monitor_interval = 100  # Default
    if monitor_gradients:
        try:
            interval = int(input("Monitor gradients every N batches (e.g., 50, 100): "))
            if interval > 0:
                gradient_monitor_interval = interval
            else:
                print("Invalid interval, using default 100.")
        except ValueError:
            print("Invalid input, using default interval 100.")

    # Create trainer
    if user_input == -2 or user_input == -3:  # Different learning rates for each layer
        learning_rates = [1e-3, 5e-4, 1e-4, 5e-5, 1e-5, 5e-6, 1e-6, 5e-7, 1e-7, 5e-8]
    else:
        learning_rates = [0.001]
    trainer = ModelTrainer(
        model,
        device,
        binary_classification=False,
        learning_rate=learning_rates,
        monitor_gradients=monitor_gradients,
        gradient_monitor_interval=gradient_monitor_interval,
    )

    #Display Swedish humor
    print(f"\n{get_swedish_waiting_message()}")

    # Train model
    if user_input == -1:
        print("\nStarting training with Gradual Unfreezing on labeled data...")
        model, _ = trainer.train_gradual_unfreezing(
            labeled_loader, val_loader, num_epochs=3, print_graph=True
        )
    else:
        # TODO: ADD LEARNING RATES
        model, history = trainer.train(
            labeled_loader, val_loader, num_epochs=3, print_graph=True
        )

    print("\nGenerating pseudo-labels...")
    pseudo_loader = trainer.generate_pseudo_labels(model, unlabeled_loader)

    print("\nTraining on combined labeled + pseudo-labeled data...")
    combined_loader = trainer.combine_loaders(labeled_loader, pseudo_loader)
    # Train model with all the data
    if user_input == -1:
        print("\nStarting training with Gradual Unfreezing on labeled data...")
        model, _ = trainer.train_gradual_unfreezing(
            combined_loader, val_loader, num_epochs=3, print_graph=True
        )
    else:
        # TODO: ADD LEARNING RATES
        model, history = trainer.train(
            combined_loader, val_loader, num_epochs=3, print_graph=True
        )

    print("\nEvaluating final model on test set...")
    test_loss, test_acc = trainer.evaluate(test_loader)
    print(f"\nFinal Test Accuracy: {test_acc:.2f}% | Loss: {test_loss:.4f}")

    # Optional: Save results
    import csv
    with open("semi_supervised_results_multiclass.csv", "a", newline="") as f:
        writer = csv.writer(f)
        writer.writerow(["Label fraction", label_fraction, "Test Acc", test_acc, "Test Loss", test_loss])
        
def run_experiment_2():
    """Run multi-class classification experiment"""
    print("\n" + "=" * 70)
    print("Starting experiment 2: ResNet50 multi-class classification")
    print("=" * 70)
    choice = input("Choose training type:\n1. Supervised\n2. Semi-supervised\n> ")
    if choice == "1":

        # Get number of layers to train
        user_input = int(
            input(
                "\nSelect training option: \n n>0: train n layers \n '-1': gradually unfreeze each layer \n '-2': different learning rate for each layer and no data augmentation \n '-3': different learning rates for each layer and data augmentation"
            )
        )

        # Load data
        print("\nLoading Oxford-IIIT Pet Dataset for multi-class classification...")
        train_loader, val_loader, test_loader, num_classes = (
            OxfordPetDataset.get_dataloaders(
                data_dir="../data/raw",
                batch_size=32,
                binary_classification=False,
                data_augmentation=True if user_input == -3 else False,
            )
        )
        print(
            f"Dataset loaded successfully! ({len(train_loader.dataset)} training samples)"
        )

        # Load model    
        print("\nInitializing ResNet50 model...")
        for _ in tqdm(range(5), desc="Loading model"):
            time.sleep(0.5)  # Simulate loading time

        if user_input == -2 or user_input == -3:
            # For gradual unfreezing, backbone is initially frozen, and trainer handles unfreezing
            model = ResNet50(
                binary_classification=False,
                freeze_backbone=False,  # Important: Trainer will unfreeze layers gradually
                num_train_layers=0,  # Initially, only classifier is unfrozen by ResNet50 class
            )
        else:

            model = ResNet50(
                binary_classification=False,
                freeze_backbone=True,  # ResNet50 handles unfreezing based on num_train_layers
                num_train_layers=user_input if user_input > 0 else 0,
            )

        # Get device
        device = get_device()

        # Ask for gradient monitoring
        monitor_grads_choice = input("\nDo you want to monitor gradients? (y/n): ").lower()
        monitor_gradients = monitor_grads_choice == "y"
        gradient_monitor_interval = 100  # Default
        if monitor_gradients:
            try:
                interval = int(input("Monitor gradients every N batches (e.g., 50, 100): "))
                if interval > 0:
                    gradient_monitor_interval = interval
                else:
                    print("Invalid interval, using default 100.")
            except ValueError:
                print("Invalid input, using default interval 100.")

        # Create trainer
        if user_input == -2 or user_input == -3:  # Different learning rates for each layer
            learning_rates = [1e-3, 5e-4, 1e-4, 5e-5, 1e-5, 5e-6, 1e-6, 5e-7, 1e-7, 5e-8]
        else:
            learning_rates = [0.001]
        trainer = ModelTrainer(
            model,
            device,
            binary_classification=False,
            learning_rate=learning_rates,
            monitor_gradients=monitor_gradients,
            gradient_monitor_interval=gradient_monitor_interval,
        )

        # Display Swedish humor
        print(f"\n{get_swedish_waiting_message()}")

        # Train model
        if user_input == -1:
            print("\nStarting training with Gradual Unfreezing...")
            model, history = trainer.train_gradual_unfreezing(
                train_loader, val_loader, num_epochs=3, print_graph=True
            )
        else:

            # TODO: ADD LEARNING RATES
            model, history = trainer.train(
                train_loader, val_loader, num_epochs=3, print_graph=True
            )

        # Save model
        save_choice = input("\nDo you want to save the model? (y/n): ").lower()
        if save_choice == "y":
            trainer.save_model(model_type="multiclass")

        # Evaluate on test set
        print("\nEvaluating model on test set...")
        test_loss, test_acc = trainer.evaluate(test_loader)
        print("\nFinal Test Results:")
        print(f"Test Loss: {test_loss:.4f}, Test Acc: {test_acc:.2f}%")
        print("\nExperiment 2 completed!")
    elif choice == "2":
        run_experiment_2_semi_supervised()
    else:
        print("Invalid option.")

def run_experiment_vit_binary():
    """Run ViT binary classification experiment"""
    print("\n" + "=" * 70)
    print("Starting experiment 3: ViT binary classification (Dog vs Cat)")
    print("=" * 70)

    vit_model_checkpoint = "google/vit-base-patch16-224"
    num_epochs_vit = 3  # can be configured
    batch_size_vit = 32

    choice = input("Choose training type:\n1. Supervised\n2. Semi-supervised\n> ")
    if choice == "1":
        # Load data
        train_loader, val_loader, test_loader, _ = OxfordPetDataset.get_dataloaders(
            data_dir="../data/raw",
            batch_size=batch_size_vit,
            binary_classification=True,
            model_type="vit",
            vit_model_name=vit_model_checkpoint,
        )
        print(
            f"Dataset loaded for ViT binary classification! ({len(train_loader.dataset)} training samples)"
        )

        # Load model
        print(f"\nInitializing ViT model ({vit_model_checkpoint})...")
        model = ViT(model_name_or_path=vit_model_checkpoint, binary_classification=True)

        # Get device
        device = get_device()

<<<<<<< HEAD
        # Ask for gradient monitoring
        monitor_grads_choice = input("\nDo you want to monitor gradients? (y/n): ").lower()
        monitor_gradients = monitor_grads_choice == "y"
        gradient_monitor_interval = 100  # Default
        if monitor_gradients:
            try:
                interval = int(input("Monitor gradients every N batches (e.g., 50, 100): "))
                if interval > 0:
                    gradient_monitor_interval = interval
                else:
                    print("Invalid interval, using default 100.")
            except ValueError:
                print("Invalid input, using default interval 100.")
=======
    # Create trainer
    trainer = ModelTrainer(
        model,
        device,
        binary_classification=True,
        learning_rate=[5e-5],
        monitor_gradients=monitor_gradients,
        gradient_monitor_interval=gradient_monitor_interval,
    )
>>>>>>> 06cae49a

        # Create trainer
        # Note: ViT models often benefit from smaller learning rates e.g. 5e-5 or 2e-5
        trainer = ModelTrainer(
            model,
            device,
            binary_classification=True,
            learning_rate=5e-5,
            monitor_gradients=monitor_gradients,
            gradient_monitor_interval=gradient_monitor_interval,
        )

        # Display Swedish humor
        print(f"\n{get_swedish_waiting_message()}")

        # Train model
        model, history = trainer.train(
            train_loader, val_loader, num_epochs=num_epochs_vit, print_graph=True
        )

        # Save model
        save_choice = input("\nDo you want to save the model? (y/n): ").lower()
        if save_choice == "y":
            trainer.save_model(model_type="binary", model_architecture="vit")

        # Evaluate on test set
        print("\nEvaluating ViT model on test set...")
        test_loss, test_acc = trainer.evaluate(test_loader)
        print("\nFinal Test Results (ViT Binary):")
        print(f"Test Loss: {test_loss:.4f}, Test Acc: {test_acc:.4f}%")
    elif choice == "2":
        #run_experiment_vit_binary_semi()
        print("Add")
    else:
        print("Invalid option.")
    print("\nViT Binary Experiment completed!")


    
def run_experiment_vit_multiclass():
    """Run ViT multi-class classification experiment"""
    print("\n" + "=" * 70)
    print("Starting experiment 4: ViT multi-class classification (37 Breeds)")
    print("=" * 70)

    vit_model_checkpoint = "google/vit-base-patch16-224"
    num_epochs_vit = (
        3  # Example, can be configured. More epochs might be needed for multi-class.
    )
    batch_size_vit = 32  # Adjust based on GPU memory

    # Load data
    train_loader, val_loader, test_loader, _ = OxfordPetDataset.get_dataloaders(
        data_dir="../data/raw",
        batch_size=batch_size_vit,
        binary_classification=False,
        model_type="vit",
        vit_model_name=vit_model_checkpoint,
    )
    print(
        f"Dataset loaded for ViT multi-class classification! ({len(train_loader.dataset)} training samples)"
    )

    # Load model
    print(f"\nInitializing ViT model ({vit_model_checkpoint})...")
    model = ViT(model_name_or_path=vit_model_checkpoint, binary_classification=False)

    # Get device
    device = get_device()

    # Ask for gradient monitoring
    monitor_grads_choice = input("\nDo you want to monitor gradients? (y/n): ").lower()
    monitor_gradients = monitor_grads_choice == "y"
    gradient_monitor_interval = 100  # Default
    if monitor_gradients:
        try:
            interval = int(input("Monitor gradients every N batches (e.g., 50, 100): "))
            if interval > 0:
                gradient_monitor_interval = interval
            else:
                print("Invalid interval, using default 100.")
        except ValueError:
            print("Invalid input, using default interval 100.")

    # Create trainer
    trainer = ModelTrainer(
        model,
        device,
        binary_classification=False,
        learning_rate=[5e-5],
        monitor_gradients=monitor_gradients,
        gradient_monitor_interval=gradient_monitor_interval,
    )

    # Display Swedish humor
    print(f"\n{get_swedish_waiting_message()}")

    # Train model
    # For multi-class ViT, gradual unfreezing could be explored later if needed.
    # For now, standard fine-tuning.
    model, history = trainer.train(
        train_loader, val_loader, num_epochs=num_epochs_vit, print_graph=True
    )

    # Save model
    save_choice = input("\nDo you want to save the model? (y/n): ").lower()
    if save_choice == "y":
        trainer.save_model(model_type="multiclass", model_architecture="vit")

    # Evaluate on test set
    print("\nEvaluating ViT model on test set...")
    test_loss, test_acc = trainer.evaluate(test_loader)
    print("\nFinal Test Results (ViT Multi-class):")
    print(
        f"Test Loss: {test_loss:.4f}, Test Acc: {test_acc:.2f}%"
    )  # .2f for multiclass as in run_exp2

    print("\nViT Multi-class Experiment completed!")


def main():
    """Main function"""
    display_welcome_message()

    while True:
        options = display_experiment_options()
        choice = get_user_choice(len(options))

        if choice == 1:
            run_experiment_1()
        elif choice == 2:
            run_experiment_2()
        elif choice == 3:
            run_experiment_vit_binary()
        elif choice == 4:
            run_experiment_vit_multiclass()
        elif choice == 5:
            print("\nExiting program. Goodbye!")
            sys.exit(0)


if __name__ == "__main__":
    main()<|MERGE_RESOLUTION|>--- conflicted
+++ resolved
@@ -462,7 +462,6 @@
         # Get device
         device = get_device()
 
-<<<<<<< HEAD
         # Ask for gradient monitoring
         monitor_grads_choice = input("\nDo you want to monitor gradients? (y/n): ").lower()
         monitor_gradients = monitor_grads_choice == "y"
@@ -476,7 +475,7 @@
                     print("Invalid interval, using default 100.")
             except ValueError:
                 print("Invalid input, using default interval 100.")
-=======
+
     # Create trainer
     trainer = ModelTrainer(
         model,
@@ -486,18 +485,6 @@
         monitor_gradients=monitor_gradients,
         gradient_monitor_interval=gradient_monitor_interval,
     )
->>>>>>> 06cae49a
-
-        # Create trainer
-        # Note: ViT models often benefit from smaller learning rates e.g. 5e-5 or 2e-5
-        trainer = ModelTrainer(
-            model,
-            device,
-            binary_classification=True,
-            learning_rate=5e-5,
-            monitor_gradients=monitor_gradients,
-            gradient_monitor_interval=gradient_monitor_interval,
-        )
 
         # Display Swedish humor
         print(f"\n{get_swedish_waiting_message()}")
