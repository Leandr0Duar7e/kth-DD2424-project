--- conflicted
+++ resolved
@@ -14,6 +14,7 @@
 from utils import get_device, get_swedish_waiting_message, create_directories
 
 import matplotlib
+
 matplotlib.use("Agg")  # Use a non-interactive backend (no GUI required)
 
 # Create required directories
@@ -235,13 +236,15 @@
 def run_experiment_2_semi_supervised():
     print("\nRunning semi-supervised experiment (multi-class classification)...")
 
-    user_input = int(input("\nSelect training option: \n n>0: train n layers \n '-2': different learning rate for each layer and no data augmentation \n '-3': different learning rates for each layer and data augmentation\n> "))
+    user_input = int(
+        input(
+            "\nSelect training option: \n n>0: train n layers \n '-2': different learning rate for each layer and no data augmentation \n '-3': different learning rates for each layer and data augmentation\n> "
+        )
+    )
 
     label_fraction = float(input("Enter labeled data fraction (e.g., 0.1 for 10%): "))
-<<<<<<< HEAD
-    num_layers = int(
-        input("Insert the number of layers to train (last layer excluded): ")
-    )
+
+    data_augmentation = user_input == -3
 
     # Load semi-supervised splits
     labeled_loader, unlabeled_loader, val_loader, test_loader = (
@@ -250,26 +253,11 @@
             batch_size=32,
             label_fraction=label_fraction,
             binary_classification=False,
-        )
-    )
-
-    model = ResNet50(
-        binary_classification=False, freeze_backbone=True, num_train_layers=num_layers
-    )
-=======
-
-    data_augmentation = user_input == -3
-
-    # Load semi-supervised splits
-    labeled_loader, unlabeled_loader, val_loader, test_loader = OxfordPetDataset.get_semi_supervised_loaders(
-        data_dir="../data/raw",
-        batch_size=32,
-        label_fraction=label_fraction,
-        binary_classification=False,
-        data_augmentation=data_augmentation,
-    )
-
-    # Load model    
+            data_augmentation=data_augmentation,
+        )
+    )
+
+    # Load model
     print("\nInitializing ResNet50 model...")
     for _ in tqdm(range(5), desc="Loading model"):
         time.sleep(0.5)  # Simulate loading time
@@ -289,9 +277,8 @@
             num_train_layers=user_input if user_input > 0 else 0,
         )
 
->>>>>>> 7177205d
     device = get_device()
-    
+
     # Ask for gradient monitoring
     monitor_grads_choice = input("\nDo you want to monitor gradients? (y/n): ").lower()
     monitor_gradients = monitor_grads_choice == "y"
@@ -320,7 +307,7 @@
         gradient_monitor_interval=gradient_monitor_interval,
     )
 
-    #Display Swedish humor
+    # Display Swedish humor
     print(f"\n{get_swedish_waiting_message()}")
 
     # Train model
@@ -402,7 +389,7 @@
             f"Dataset loaded successfully! ({len(train_loader.dataset)} training samples)"
         )
 
-        # Load model    
+        # Load model
         print("\nInitializing ResNet50 model...")
         for _ in tqdm(range(5), desc="Loading model"):
             time.sleep(0.5)  # Simulate loading time
@@ -534,12 +521,16 @@
         device = get_device()
 
         # Ask for gradient monitoring
-        monitor_grads_choice = input("\nDo you want to monitor gradients? (y/n): ").lower()
+        monitor_grads_choice = input(
+            "\nDo you want to monitor gradients? (y/n): "
+        ).lower()
         monitor_gradients = monitor_grads_choice == "y"
         gradient_monitor_interval = 100  # Default
         if monitor_gradients:
             try:
-                interval = int(input("Monitor gradients every N batches (e.g., 50, 100): "))
+                interval = int(
+                    input("Monitor gradients every N batches (e.g., 50, 100): ")
+                )
                 if interval > 0:
                     gradient_monitor_interval = interval
                 else:
@@ -576,14 +567,13 @@
         print("\nFinal Test Results (ViT Binary):")
         print(f"Test Loss: {test_loss:.4f}, Test Acc: {test_acc:.4f}%")
     elif choice == "2":
-        #run_experiment_vit_binary_semi()
+        # run_experiment_vit_binary_semi()
         print("Add")
     else:
         print("Invalid option.")
     print("\nViT Binary Experiment completed!")
 
 
-    
 def run_experiment_vit_multiclass():
     """Run ViT multi-class classification experiment"""
     print("\n" + "=" * 70)
