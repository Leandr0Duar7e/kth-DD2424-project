import torch
import torch.nn as nn
import sys
import time
import random
from tqdm import tqdm

# Local imports
from models.resnet import ResNet50
from models.vit import ViT
from trainer import ModelTrainer
from dataset import OxfordPetDataset
from utils import get_device, get_swedish_waiting_message, create_directories

# Create required directories
create_directories("../models/resnet", ["binary", "multiclass", "pretrained"])
create_directories("../models/vit", ["binary", "multiclass"])


def display_welcome_message():
    """Display a welcome message with ASCII art"""
    welcome_message = """
    ╔═══════════════════════════════════════════════════════════╗
    ║                                                           ║
    ║   OXFORD PET DATASET CLASSIFICATION                       ║
    ║   KTH Royal Institute of Technology - DD2424              ║
    ║                                                           ║
    ╚═══════════════════════════════════════════════════════════╝
    """
    print(welcome_message)


def display_experiment_options():
    """Display available experiment options"""
    options = [
        "1. ResNet50 binary classification with Adam optimizer (E.1)",
        "2. Multi-class classification of dogs and cats with ResNet50 (E.2)",
        "3. ViT binary classification (Dog vs Cat)",
        "4. ViT multi-class classification (37 Breeds)",
        "5. Exit",
    ]

    print("\nAvailable experiments:")
    for option in options:
        print(f"  {option}")

    return options


def get_user_choice(max_choice):
    """Get user choice with input validation"""
    while True:
        try:
            choice = int(
                input("\nEnter the number of the experiment you want to run: ")
            )
            if 1 <= choice <= max_choice:
                return choice
            else:
                print(f"Please enter a number between 1 and {max_choice}")
        except ValueError:
            print("Please enter a valid number")


def run_experiment_1():
    """Run binary classification experiment"""
    print("\n" + "=" * 70)
    print("Starting experiment 1: ResNet50 binary classification")
    print("=" * 70)

    # Load data
    print("\nLoading Oxford-IIIT Pet Dataset...")
    train_loader, val_loader, test_loader, num_classes = (
        OxfordPetDataset.get_dataloaders(
            data_dir="../data/raw", batch_size=32, binary_classification=True
        )
    )
    print(
        f"Dataset loaded successfully! ({len(train_loader.dataset)} training samples)"
    )

    # Get number of layers to train
    num_layers = int(
        input("\nInsert the number of layers to train (last layer excluded): ")
    )

    # Load model
    print("\nInitializing ResNet50 model...")
    for _ in tqdm(range(5), desc="Loading model"):
        time.sleep(0.5)  # Simulate loading time
    model = ResNet50(
        binary_classification=True, freeze_backbone=True, num_train_layers=num_layers
    )

    # Get device
    device = get_device()

    # Ask for gradient monitoring
    monitor_grads_choice = input("\nDo you want to monitor gradients? (y/n): ").lower()
    monitor_gradients = monitor_grads_choice == "y"
    gradient_monitor_interval = 100  # Default
    if monitor_gradients:
        try:
            interval = int(input("Monitor gradients every N batches (e.g., 50, 100): "))
            if interval > 0:
                gradient_monitor_interval = interval
            else:
                print("Invalid interval, using default 100.")
        except ValueError:
            print("Invalid input, using default interval 100.")

    # Create trainer
    trainer = ModelTrainer(
        model,
        device,
        binary_classification=True,
        monitor_gradients=monitor_gradients,
        gradient_monitor_interval=gradient_monitor_interval,
    )

    # Display Swedish humor
    print(f"\n{get_swedish_waiting_message()}")

    # Train model
    model, history = trainer.train(
        train_loader, val_loader, num_epochs=3, print_graph=True
    )

    # Save model
    save_choice = input("\nDo you want to save the model? (y/n): ").lower()
    if save_choice == "y":
        trainer.save_model(model_type="binary")

    # Evaluate on test set
    print("\nEvaluating model on test set...")
    test_loss, test_acc = trainer.evaluate(test_loader)
    print("\nFinal Test Results:")
    print(f"Test Loss: {test_loss:.4f}, Test Acc: {test_acc:.4f}%")

    print("\nExperiment 1 completed!")


def run_experiment_2():
    """Run multi-class classification experiment"""
    print("\n" + "=" * 70)
    print("Starting experiment 2: ResNet50 multi-class classification")
    print("=" * 70)

    # Get number of layers to train
    user_input = int(
        input("\nSelect training option: \n n>0: train n layers \n '-1': gradually unfreeze each layer \n '-2': different learning rate for each layer and no data augmentation \n '-3': different learning rates for each layer and data augmentation")
    )               
             
    # Load data
    print("\nLoading Oxford-IIIT Pet Dataset for multi-class classification...")
    train_loader, val_loader, test_loader, num_classes = (
        OxfordPetDataset.get_dataloaders(
            data_dir="../data/raw", batch_size=32, binary_classification=False, data_augmentation=True if user_input == -3 else False
        )
    )
    print(
        f"Dataset loaded successfully! ({len(train_loader.dataset)} training samples)"
    )

    # Load model
    print("\nInitializing ResNet50 model...")
    for _ in tqdm(range(5), desc="Loading model"):
        time.sleep(0.5)  # Simulate loading time


    
    if user_input == -2 or user_input == -3:
        # For gradual unfreezing, backbone is initially frozen, and trainer handles unfreezing
        model = ResNet50(
            binary_classification=False,
            freeze_backbone=False,  # Important: Trainer will unfreeze layers gradually
            num_train_layers=0,  # Initially, only classifier is unfrozen by ResNet50 class
        )
    else:
        
        model = ResNet50(
            binary_classification=False,
            freeze_backbone=True,  # ResNet50 handles unfreezing based on num_train_layers
            num_train_layers=user_input if user_input > 0 else 0,
        )

    # Get device
    device = get_device()

    # Ask for gradient monitoring
    monitor_grads_choice = input("\nDo you want to monitor gradients? (y/n): ").lower()
    monitor_gradients = monitor_grads_choice == "y"
    gradient_monitor_interval = 100  # Default
    if monitor_gradients:
        try:
            interval = int(input("Monitor gradients every N batches (e.g., 50, 100): "))
            if interval > 0:
                gradient_monitor_interval = interval
            else:
                print("Invalid interval, using default 100.")
        except ValueError:
            print("Invalid input, using default interval 100.")

    # Create trainer
<<<<<<< HEAD
    trainer = ModelTrainer(
        model,
        device,
        binary_classification=False,
        monitor_gradients=monitor_gradients,
        gradient_monitor_interval=gradient_monitor_interval,
    )
=======
    if user_input == -2 or user_input == -3: # Different learning rates for each layer
        learning_rates = [1e-3, 5e-4, 1e-4, 5e-5, 1e-5, 5e-6, 1e-6, 5e-7, 1e-7, 5e-8]
    else:
        learning_rates = [0.001]
    trainer = ModelTrainer(model, device, binary_classification=False, learning_rate=learning_rates)
>>>>>>> ad117f4a

    # Display Swedish humor
    print(f"\n{get_swedish_waiting_message()}")

    # Train model
    if user_input == -1:
        print("\nStarting training with Gradual Unfreezing...")
        model, history = trainer.train_gradual_unfreezing(
            train_loader, val_loader, num_epochs=3, print_graph=True
        )
    else:        
        
        # TODO: ADD LEARNING RATES
        model, history = trainer.train(
            train_loader, val_loader, num_epochs=3, print_graph=True
        )

    # Save model
    save_choice = input("\nDo you want to save the model? (y/n): ").lower()
    if save_choice == "y":
        trainer.save_model(model_type="multiclass")

    # Evaluate on test set
    print("\nEvaluating model on test set...")
    test_loss, test_acc = trainer.evaluate(test_loader)
    print("\nFinal Test Results:")
    print(f"Test Loss: {test_loss:.4f}, Test Acc: {test_acc:.2f}%")

    print("\nExperiment 2 completed!")


def run_experiment_vit_binary():
    """Run ViT binary classification experiment"""
    print("\n" + "=" * 70)
    print("Starting experiment 3: ViT binary classification (Dog vs Cat)")
    print("=" * 70)

    vit_model_checkpoint = "google/vit-base-patch16-224"
    num_epochs_vit = 3  # Example, can be configured
    batch_size_vit = 32  # Adjust based on GPU memory

    # Load data
    train_loader, val_loader, test_loader, _ = OxfordPetDataset.get_dataloaders(
        data_dir="../data/raw",
        batch_size=batch_size_vit,
        binary_classification=True,
        model_type="vit",
        vit_model_name=vit_model_checkpoint,
    )
    print(
        f"Dataset loaded for ViT binary classification! ({len(train_loader.dataset)} training samples)"
    )

    # Load model
    print(f"\nInitializing ViT model ({vit_model_checkpoint})...")
    model = ViT(model_name_or_path=vit_model_checkpoint, binary_classification=True)

    # Get device
    device = get_device()

    # Ask for gradient monitoring
    monitor_grads_choice = input("\nDo you want to monitor gradients? (y/n): ").lower()
    monitor_gradients = monitor_grads_choice == "y"
    gradient_monitor_interval = 100  # Default
    if monitor_gradients:
        try:
            interval = int(input("Monitor gradients every N batches (e.g., 50, 100): "))
            if interval > 0:
                gradient_monitor_interval = interval
            else:
                print("Invalid interval, using default 100.")
        except ValueError:
            print("Invalid input, using default interval 100.")

    # Create trainer
    # Note: ViT models often benefit from smaller learning rates e.g. 5e-5 or 2e-5
    trainer = ModelTrainer(
        model,
        device,
        binary_classification=True,
        learning_rate=5e-5,
        monitor_gradients=monitor_gradients,
        gradient_monitor_interval=gradient_monitor_interval,
    )

    # Display Swedish humor
    print(f"\n{get_swedish_waiting_message()}")

    # Train model
    model, history = trainer.train(
        train_loader, val_loader, num_epochs=num_epochs_vit, print_graph=True
    )

    # Save model
    save_choice = input("\nDo you want to save the model? (y/n): ").lower()
    if save_choice == "y":
        trainer.save_model(model_type="binary", model_architecture="vit")

    # Evaluate on test set
    print("\nEvaluating ViT model on test set...")
    test_loss, test_acc = trainer.evaluate(test_loader)
    print("\nFinal Test Results (ViT Binary):")
    print(f"Test Loss: {test_loss:.4f}, Test Acc: {test_acc:.4f}%")

    print("\nViT Binary Experiment completed!")


def run_experiment_vit_multiclass():
    """Run ViT multi-class classification experiment"""
    print("\n" + "=" * 70)
    print("Starting experiment 4: ViT multi-class classification (37 Breeds)")
    print("=" * 70)

    vit_model_checkpoint = "google/vit-base-patch16-224"
    num_epochs_vit = (
        3  # Example, can be configured. More epochs might be needed for multi-class.
    )
    batch_size_vit = 32  # Adjust based on GPU memory

    # Load data
    train_loader, val_loader, test_loader, _ = OxfordPetDataset.get_dataloaders(
        data_dir="../data/raw",
        batch_size=batch_size_vit,
        binary_classification=False,
        model_type="vit",
        vit_model_name=vit_model_checkpoint,
    )
    print(
        f"Dataset loaded for ViT multi-class classification! ({len(train_loader.dataset)} training samples)"
    )

    # Load model
    print(f"\nInitializing ViT model ({vit_model_checkpoint})...")
    model = ViT(model_name_or_path=vit_model_checkpoint, binary_classification=False)

    # Get device
    device = get_device()

    # Ask for gradient monitoring
    monitor_grads_choice = input("\nDo you want to monitor gradients? (y/n): ").lower()
    monitor_gradients = monitor_grads_choice == "y"
    gradient_monitor_interval = 100  # Default
    if monitor_gradients:
        try:
            interval = int(input("Monitor gradients every N batches (e.g., 50, 100): "))
            if interval > 0:
                gradient_monitor_interval = interval
            else:
                print("Invalid interval, using default 100.")
        except ValueError:
            print("Invalid input, using default interval 100.")

    # Create trainer
    trainer = ModelTrainer(
        model,
        device,
        binary_classification=False,
        learning_rate=5e-5,
        monitor_gradients=monitor_gradients,
        gradient_monitor_interval=gradient_monitor_interval,
    )

    # Display Swedish humor
    print(f"\n{get_swedish_waiting_message()}")

    # Train model
    # For multi-class ViT, gradual unfreezing could be explored later if needed.
    # For now, standard fine-tuning.
    model, history = trainer.train(
        train_loader, val_loader, num_epochs=num_epochs_vit, print_graph=True
    )

    # Save model
    save_choice = input("\nDo you want to save the model? (y/n): ").lower()
    if save_choice == "y":
        trainer.save_model(model_type="multiclass", model_architecture="vit")

    # Evaluate on test set
    print("\nEvaluating ViT model on test set...")
    test_loss, test_acc = trainer.evaluate(test_loader)
    print("\nFinal Test Results (ViT Multi-class):")
    print(
        f"Test Loss: {test_loss:.4f}, Test Acc: {test_acc:.2f}%"
    )  # .2f for multiclass as in run_exp2

    print("\nViT Multi-class Experiment completed!")


def main():
    """Main function"""
    display_welcome_message()

    while True:
        options = display_experiment_options()
        choice = get_user_choice(len(options))

        if choice == 1:
            run_experiment_1()
        elif choice == 2:
            run_experiment_2()
        elif choice == 3:
            run_experiment_vit_binary()
        elif choice == 4:
            run_experiment_vit_multiclass()
        elif choice == 5:
            print("\nExiting program. Goodbye!")
            sys.exit(0)


if __name__ == "__main__":
    main()<|MERGE_RESOLUTION|>--- conflicted
+++ resolved
@@ -148,14 +148,19 @@
 
     # Get number of layers to train
     user_input = int(
-        input("\nSelect training option: \n n>0: train n layers \n '-1': gradually unfreeze each layer \n '-2': different learning rate for each layer and no data augmentation \n '-3': different learning rates for each layer and data augmentation")
-    )               
-             
+        input(
+            "\nSelect training option: \n n>0: train n layers \n '-1': gradually unfreeze each layer \n '-2': different learning rate for each layer and no data augmentation \n '-3': different learning rates for each layer and data augmentation"
+        )
+    )
+
     # Load data
     print("\nLoading Oxford-IIIT Pet Dataset for multi-class classification...")
     train_loader, val_loader, test_loader, num_classes = (
         OxfordPetDataset.get_dataloaders(
-            data_dir="../data/raw", batch_size=32, binary_classification=False, data_augmentation=True if user_input == -3 else False
+            data_dir="../data/raw",
+            batch_size=32,
+            binary_classification=False,
+            data_augmentation=True if user_input == -3 else False,
         )
     )
     print(
@@ -167,8 +172,6 @@
     for _ in tqdm(range(5), desc="Loading model"):
         time.sleep(0.5)  # Simulate loading time
 
-
-    
     if user_input == -2 or user_input == -3:
         # For gradual unfreezing, backbone is initially frozen, and trainer handles unfreezing
         model = ResNet50(
@@ -177,7 +180,7 @@
             num_train_layers=0,  # Initially, only classifier is unfrozen by ResNet50 class
         )
     else:
-        
+
         model = ResNet50(
             binary_classification=False,
             freeze_backbone=True,  # ResNet50 handles unfreezing based on num_train_layers
@@ -202,21 +205,18 @@
             print("Invalid input, using default interval 100.")
 
     # Create trainer
-<<<<<<< HEAD
+    if user_input == -2 or user_input == -3:  # Different learning rates for each layer
+        learning_rates = [1e-3, 5e-4, 1e-4, 5e-5, 1e-5, 5e-6, 1e-6, 5e-7, 1e-7, 5e-8]
+    else:
+        learning_rates = [0.001]
     trainer = ModelTrainer(
         model,
         device,
         binary_classification=False,
+        learning_rate=learning_rates,
         monitor_gradients=monitor_gradients,
         gradient_monitor_interval=gradient_monitor_interval,
     )
-=======
-    if user_input == -2 or user_input == -3: # Different learning rates for each layer
-        learning_rates = [1e-3, 5e-4, 1e-4, 5e-5, 1e-5, 5e-6, 1e-6, 5e-7, 1e-7, 5e-8]
-    else:
-        learning_rates = [0.001]
-    trainer = ModelTrainer(model, device, binary_classification=False, learning_rate=learning_rates)
->>>>>>> ad117f4a
 
     # Display Swedish humor
     print(f"\n{get_swedish_waiting_message()}")
@@ -227,8 +227,8 @@
         model, history = trainer.train_gradual_unfreezing(
             train_loader, val_loader, num_epochs=3, print_graph=True
         )
-    else:        
-        
+    else:
+
         # TODO: ADD LEARNING RATES
         model, history = trainer.train(
             train_loader, val_loader, num_epochs=3, print_graph=True
