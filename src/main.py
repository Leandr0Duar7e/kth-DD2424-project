--- conflicted
+++ resolved
@@ -97,9 +97,29 @@
 
         # Get device
         device = get_device()
+        
+        # Ask for gradient monitoring
+        monitor_grads_choice = input("\nDo you want to monitor gradients? (y/n): ").lower()
+        monitor_gradients = monitor_grads_choice == "y"
+        gradient_monitor_interval = 100  # Default
+        if monitor_gradients:
+            try:
+                interval = int(input("Monitor gradients every N batches (e.g., 50, 100): "))
+                if interval > 0:
+                    gradient_monitor_interval = interval
+                else:
+                    print("Invalid interval, using default 100.")
+            except ValueError:
+                print("Invalid input, using default interval 100.")
 
         # Create trainer
-        trainer = ModelTrainer(model, device, binary_classification=True)
+        trainer = ModelTrainer(
+            model,
+            device,
+            binary_classification=True,
+            monitor_gradients=monitor_gradients,
+            gradient_monitor_interval=gradient_monitor_interval,
+        )
 
         # Display Swedish humor
         print(f"\n{get_swedish_waiting_message()}")
@@ -144,9 +164,6 @@
 
     model = ResNet50(binary_classification=True, freeze_backbone=True, num_train_layers=num_layers)
     device = get_device()
-<<<<<<< HEAD
-    trainer = ModelTrainer(model, device, binary_classification=True)
-=======
 
     # Ask for gradient monitoring
     monitor_grads_choice = input("\nDo you want to monitor gradients? (y/n): ").lower()
@@ -170,7 +187,6 @@
         monitor_gradients=monitor_gradients,
         gradient_monitor_interval=gradient_monitor_interval,
     )
->>>>>>> cb489a28
 
     print("\nTraining on labeled subset...")
     model, _ = trainer.train(labeled_loader, val_loader, num_epochs=3)
@@ -233,62 +249,28 @@
     print("\n" + "=" * 70)
     print("Starting experiment 2: ResNet50 multi-class classification")
     print("=" * 70)
-
-<<<<<<< HEAD
     choice = input("Choose training type:\n1. Supervised\n2. Semi-supervised\n> ")
     if choice == "1":
+
         # Get number of layers to train
-        num_train_layers = int(
-            input("\nHow many layers to train? (-1 for gradient unfreezing): ")
-=======
-    # Get number of layers to train
-    user_input = int(
-        input(
-            "\nSelect training option: \n n>0: train n layers \n '-1': gradually unfreeze each layer \n '-2': different learning rate for each layer and no data augmentation \n '-3': different learning rates for each layer and data augmentation"
-        )
-    )
-
-    # Load data
-    print("\nLoading Oxford-IIIT Pet Dataset for multi-class classification...")
-    train_loader, val_loader, test_loader, num_classes = (
-        OxfordPetDataset.get_dataloaders(
-            data_dir="../data/raw",
-            batch_size=32,
-            binary_classification=False,
-            data_augmentation=True if user_input == -3 else False,
->>>>>>> cb489a28
-        )
-
-<<<<<<< HEAD
+        user_input = int(
+            input(
+                "\nSelect training option: \n n>0: train n layers \n '-1': gradually unfreeze each layer \n '-2': different learning rate for each layer and no data augmentation \n '-3': different learning rates for each layer and data augmentation"
+            )
+        )
+
         # Load data
         print("\nLoading Oxford-IIIT Pet Dataset for multi-class classification...")
         train_loader, val_loader, test_loader, num_classes = (
             OxfordPetDataset.get_dataloaders(
-                data_dir="../data/raw", batch_size=32, binary_classification=False
+                data_dir="../data/raw",
+                batch_size=32,
+                binary_classification=False,
+                data_augmentation=True if user_input == -3 else False,
             )
         )
         print(
             f"Dataset loaded successfully! ({len(train_loader.dataset)} training samples)"
-=======
-    # Load model
-    print("\nInitializing ResNet50 model...")
-    for _ in tqdm(range(5), desc="Loading model"):
-        time.sleep(0.5)  # Simulate loading time
-
-    if user_input == -2 or user_input == -3:
-        # For gradual unfreezing, backbone is initially frozen, and trainer handles unfreezing
-        model = ResNet50(
-            binary_classification=False,
-            freeze_backbone=False,  # Important: Trainer will unfreeze layers gradually
-            num_train_layers=0,  # Initially, only classifier is unfrozen by ResNet50 class
-        )
-    else:
-
-        model = ResNet50(
-            binary_classification=False,
-            freeze_backbone=True,  # ResNet50 handles unfreezing based on num_train_layers
-            num_train_layers=user_input if user_input > 0 else 0,
->>>>>>> cb489a28
         )
 
         # Load model
@@ -296,24 +278,113 @@
         for _ in tqdm(range(5), desc="Loading model"):
             time.sleep(0.5)  # Simulate loading time
 
-        if num_train_layers == -1:
+        if user_input == -2 or user_input == -3:
             # For gradual unfreezing, backbone is initially frozen, and trainer handles unfreezing
             model = ResNet50(
                 binary_classification=False,
-                freeze_backbone=True,  # Important: Trainer will unfreeze layers gradually
+                freeze_backbone=False,  # Important: Trainer will unfreeze layers gradually
                 num_train_layers=0,  # Initially, only classifier is unfrozen by ResNet50 class
             )
         else:
+
             model = ResNet50(
                 binary_classification=False,
                 freeze_backbone=True,  # ResNet50 handles unfreezing based on num_train_layers
-                num_train_layers=num_train_layers,
-            )
-
-<<<<<<< HEAD
+                num_train_layers=user_input if user_input > 0 else 0,
+            )
+
         # Get device
         device = get_device()
-=======
+
+        # Ask for gradient monitoring
+        monitor_grads_choice = input("\nDo you want to monitor gradients? (y/n): ").lower()
+        monitor_gradients = monitor_grads_choice == "y"
+        gradient_monitor_interval = 100  # Default
+        if monitor_gradients:
+            try:
+                interval = int(input("Monitor gradients every N batches (e.g., 50, 100): "))
+                if interval > 0:
+                    gradient_monitor_interval = interval
+                else:
+                    print("Invalid interval, using default 100.")
+            except ValueError:
+                print("Invalid input, using default interval 100.")
+
+        # Create trainer
+        if user_input == -2 or user_input == -3:  # Different learning rates for each layer
+            learning_rates = [1e-3, 5e-4, 1e-4, 5e-5, 1e-5, 5e-6, 1e-6, 5e-7, 1e-7, 5e-8]
+        else:
+            learning_rates = [0.001]
+        trainer = ModelTrainer(
+            model,
+            device,
+            binary_classification=False,
+            learning_rate=learning_rates,
+            monitor_gradients=monitor_gradients,
+            gradient_monitor_interval=gradient_monitor_interval,
+        )
+
+        # Display Swedish humor
+        print(f"\n{get_swedish_waiting_message()}")
+
+        # Train model
+        if user_input == -1:
+            print("\nStarting training with Gradual Unfreezing...")
+            model, history = trainer.train_gradual_unfreezing(
+                train_loader, val_loader, num_epochs=3, print_graph=True
+            )
+        else:
+
+            # TODO: ADD LEARNING RATES
+            model, history = trainer.train(
+                train_loader, val_loader, num_epochs=3, print_graph=True
+            )
+
+        # Save model
+        save_choice = input("\nDo you want to save the model? (y/n): ").lower()
+        if save_choice == "y":
+            trainer.save_model(model_type="multiclass")
+
+        # Evaluate on test set
+        print("\nEvaluating model on test set...")
+        test_loss, test_acc = trainer.evaluate(test_loader)
+        print("\nFinal Test Results:")
+        print(f"Test Loss: {test_loss:.4f}, Test Acc: {test_acc:.2f}%")
+        print("\nExperiment 2 completed!")
+    elif choice == "2":
+        run_experiment_2_semi_supervised()
+    else:
+        print("Invalid option.")
+
+def run_experiment_vit_binary():
+    """Run ViT binary classification experiment"""
+    print("\n" + "=" * 70)
+    print("Starting experiment 3: ViT binary classification (Dog vs Cat)")
+    print("=" * 70)
+
+    vit_model_checkpoint = "google/vit-base-patch16-224"
+    num_epochs_vit = 3  # Example, can be configured
+    batch_size_vit = 32  # Adjust based on GPU memory
+
+    # Load data
+    train_loader, val_loader, test_loader, _ = OxfordPetDataset.get_dataloaders(
+        data_dir="../data/raw",
+        batch_size=batch_size_vit,
+        binary_classification=True,
+        model_type="vit",
+        vit_model_name=vit_model_checkpoint,
+    )
+    print(
+        f"Dataset loaded for ViT binary classification! ({len(train_loader.dataset)} training samples)"
+    )
+
+    # Load model
+    print(f"\nInitializing ViT model ({vit_model_checkpoint})...")
+    model = ViT(model_name_or_path=vit_model_checkpoint, binary_classification=True)
+
+    # Get device
+    device = get_device()
+
     # Ask for gradient monitoring
     monitor_grads_choice = input("\nDo you want to monitor gradients? (y/n): ").lower()
     monitor_gradients = monitor_grads_choice == "y"
@@ -329,95 +400,65 @@
             print("Invalid input, using default interval 100.")
 
     # Create trainer
-    if user_input == -2 or user_input == -3:  # Different learning rates for each layer
-        learning_rates = [1e-3, 5e-4, 1e-4, 5e-5, 1e-5, 5e-6, 1e-6, 5e-7, 1e-7, 5e-8]
-    else:
-        learning_rates = [0.001]
+    # Note: ViT models often benefit from smaller learning rates e.g. 5e-5 or 2e-5
     trainer = ModelTrainer(
         model,
         device,
-        binary_classification=False,
-        learning_rate=learning_rates,
+        binary_classification=True,
+        learning_rate=5e-5,
         monitor_gradients=monitor_gradients,
         gradient_monitor_interval=gradient_monitor_interval,
     )
->>>>>>> cb489a28
-
-        # Create trainer
-        trainer = ModelTrainer(model, device, binary_classification=False)
-
-<<<<<<< HEAD
-        # Display Swedish humor
-        print(f"\n{get_swedish_waiting_message()}")
-
-        # Train model
-        if num_train_layers == -1:
-            print("\nStarting training with Gradual Unfreezing...")
-            model, history = trainer.train_gradual_unfreezing(
-                train_loader, val_loader, num_epochs=3, print_graph=True
-            )
-        else:
-            model, history = trainer.train(
-                train_loader, val_loader, num_epochs=3, print_graph=True
-            )
-=======
+
+    # Display Swedish humor
+    print(f"\n{get_swedish_waiting_message()}")
+
     # Train model
-    if user_input == -1:
-        print("\nStarting training with Gradual Unfreezing...")
-        model, history = trainer.train_gradual_unfreezing(
-            train_loader, val_loader, num_epochs=3, print_graph=True
-        )
-    else:
-
-        # TODO: ADD LEARNING RATES
-        model, history = trainer.train(
-            train_loader, val_loader, num_epochs=3, print_graph=True
-        )
->>>>>>> cb489a28
-
-        # Save model
-        save_choice = input("\nDo you want to save the model? (y/n): ").lower()
-        if save_choice == "y":
-            trainer.save_model(model_type="multiclass")
-
-        # Evaluate on test set
-        print("\nEvaluating model on test set...")
-        test_loss, test_acc = trainer.evaluate(test_loader)
-        print("\nFinal Test Results:")
-        print(f"Test Loss: {test_loss:.4f}, Test Acc: {test_acc:.2f}%")
-
-        print("\nExperiment 2 completed!")
-    if choice == "2":
-        run_experiment_2_semi_supervised()
-    else:
-        print("Invalid option.")
-
-
-def run_experiment_vit_binary():
-    """Run ViT binary classification experiment"""
+    model, history = trainer.train(
+        train_loader, val_loader, num_epochs=num_epochs_vit, print_graph=True
+    )
+
+    # Save model
+    save_choice = input("\nDo you want to save the model? (y/n): ").lower()
+    if save_choice == "y":
+        trainer.save_model(model_type="binary", model_architecture="vit")
+
+    # Evaluate on test set
+    print("\nEvaluating ViT model on test set...")
+    test_loss, test_acc = trainer.evaluate(test_loader)
+    print("\nFinal Test Results (ViT Binary):")
+    print(f"Test Loss: {test_loss:.4f}, Test Acc: {test_acc:.4f}%")
+
+    print("\nViT Binary Experiment completed!")
+
+
+def run_experiment_vit_multiclass():
+    """Run ViT multi-class classification experiment"""
     print("\n" + "=" * 70)
-    print("Starting experiment 3: ViT binary classification (Dog vs Cat)")
+    print("Starting experiment 4: ViT multi-class classification (37 Breeds)")
     print("=" * 70)
 
     vit_model_checkpoint = "google/vit-base-patch16-224"
-    num_epochs_vit = 3  # Example, can be configured
+    num_epochs_vit = (
+        3  # Example, can be configured. More epochs might be needed for multi-class.
+    )
     batch_size_vit = 32  # Adjust based on GPU memory
 
     # Load data
     train_loader, val_loader, test_loader, _ = OxfordPetDataset.get_dataloaders(
         data_dir="../data/raw",
         batch_size=batch_size_vit,
-        binary_classification=True,
+        binary_classification=False,
         model_type="vit",
         vit_model_name=vit_model_checkpoint,
     )
     print(
-        f"Dataset loaded for ViT binary classification! ({len(train_loader.dataset)} training samples)"
+        f"Dataset loaded for ViT multi-class classification! ({len(train_loader.dataset)} training samples)"
     )
 
     # Load model
     print(f"\nInitializing ViT model ({vit_model_checkpoint})...")
-    model = ViT(model_name_or_path=vit_model_checkpoint, binary_classification=True)
+    model = ViT(model_name_or_path=vit_model_checkpoint, binary_classification=False)
 
     # Get device
     device = get_device()
@@ -437,84 +478,6 @@
             print("Invalid input, using default interval 100.")
 
     # Create trainer
-    # Note: ViT models often benefit from smaller learning rates e.g. 5e-5 or 2e-5
-    trainer = ModelTrainer(
-        model,
-        device,
-        binary_classification=True,
-        learning_rate=5e-5,
-        monitor_gradients=monitor_gradients,
-        gradient_monitor_interval=gradient_monitor_interval,
-    )
-
-    # Display Swedish humor
-    print(f"\n{get_swedish_waiting_message()}")
-
-    # Train model
-    model, history = trainer.train(
-        train_loader, val_loader, num_epochs=num_epochs_vit, print_graph=True
-    )
-
-    # Save model
-    save_choice = input("\nDo you want to save the model? (y/n): ").lower()
-    if save_choice == "y":
-        trainer.save_model(model_type="binary", model_architecture="vit")
-
-    # Evaluate on test set
-    print("\nEvaluating ViT model on test set...")
-    test_loss, test_acc = trainer.evaluate(test_loader)
-    print("\nFinal Test Results (ViT Binary):")
-    print(f"Test Loss: {test_loss:.4f}, Test Acc: {test_acc:.4f}%")
-
-    print("\nViT Binary Experiment completed!")
-
-
-def run_experiment_vit_multiclass():
-    """Run ViT multi-class classification experiment"""
-    print("\n" + "=" * 70)
-    print("Starting experiment 4: ViT multi-class classification (37 Breeds)")
-    print("=" * 70)
-
-    vit_model_checkpoint = "google/vit-base-patch16-224"
-    num_epochs_vit = (
-        3  # Example, can be configured. More epochs might be needed for multi-class.
-    )
-    batch_size_vit = 32  # Adjust based on GPU memory
-
-    # Load data
-    train_loader, val_loader, test_loader, _ = OxfordPetDataset.get_dataloaders(
-        data_dir="../data/raw",
-        batch_size=batch_size_vit,
-        binary_classification=False,
-        model_type="vit",
-        vit_model_name=vit_model_checkpoint,
-    )
-    print(
-        f"Dataset loaded for ViT multi-class classification! ({len(train_loader.dataset)} training samples)"
-    )
-
-    # Load model
-    print(f"\nInitializing ViT model ({vit_model_checkpoint})...")
-    model = ViT(model_name_or_path=vit_model_checkpoint, binary_classification=False)
-
-    # Get device
-    device = get_device()
-
-    # Ask for gradient monitoring
-    monitor_grads_choice = input("\nDo you want to monitor gradients? (y/n): ").lower()
-    monitor_gradients = monitor_grads_choice == "y"
-    gradient_monitor_interval = 100  # Default
-    if monitor_gradients:
-        try:
-            interval = int(input("Monitor gradients every N batches (e.g., 50, 100): "))
-            if interval > 0:
-                gradient_monitor_interval = interval
-            else:
-                print("Invalid interval, using default 100.")
-        except ValueError:
-            print("Invalid input, using default interval 100.")
-
-    # Create trainer
     trainer = ModelTrainer(
         model,
         device,
