--- conflicted
+++ resolved
@@ -18,44 +18,42 @@
         gradient_monitor_interval (int): Interval (in batches) for logging gradient norms.
     """
 
-<<<<<<< HEAD
     def __init__(
         self,
         model,
         device,
         binary_classification=True,
-        learning_rate=0.001,
+        learning_rate=[0.001],
+        lam=0.0,
         monitor_gradients=False,
         gradient_monitor_interval=100,
     ):
-=======
-    def __init__(self, model, device, binary_classification=True, learning_rate=[0.001], lam=0.0):
->>>>>>> ad117f4a
         self.model = model.to(device)
         self.device = device
         self.binary_classification = binary_classification
-        
+
         param_groups = []
-    
+
         if len(learning_rate) == 1:
             learning_rate = learning_rate[0]
             self.optimizer = torch.optim.Adam(self.model.parameters(), lr=learning_rate)
         else:
             weighted_layers = self.model.get_index_weighted_layers()
             weighted_layers.reverse()
-            
+
             backbone_layers = list(self.model.backbone.children())
-            
+
             for i in range(len(weighted_layers)):
-                param_groups.append({
-                    'params': backbone_layers[weighted_layers[i]].parameters(),
-                    'lr': learning_rate[i],
-                    'weight_decay': lam
-                })
+                param_groups.append(
+                    {
+                        "params": backbone_layers[weighted_layers[i]].parameters(),
+                        "lr": learning_rate[i],
+                        "weight_decay": lam,
+                    }
+                )
 
             self.optimizer = torch.optim.Adam(param_groups)
-        
-        
+
         self.criterion = (
             nn.BCEWithLogitsLoss() if binary_classification else nn.CrossEntropyLoss()
         )
@@ -273,7 +271,6 @@
                     param_layers_indices.append(i)
                     actual_param_layers.append(layer_module)
 
-            
             print(
                 f"Identified {len(actual_param_layers)} parameter-containing layer groups in backbone to unfreeze gradually."
             )
